#![allow(dead_code)]
use ordered_float::OrderedFloat;
use std::borrow::Borrow;
use std::cmp::Reverse;
use std::collections::HashSet;
use std::fmt::Debug;

use crate::gridstore::common::*;
use crate::gridstore::store::*;

#[derive(Debug, Clone)]
pub struct StackableNode<'a, T: Borrow<GridStore> + Clone + Debug> {
    pub phrasematch: Option<&'a PhrasematchSubquery<T>>,
    pub children: Vec<StackableNode<'a, T>>,
    pub nmask: u32,
    pub bmask: HashSet<u16>,
    pub mask: u32,
    pub idx: u16,
    pub max_relev: f64,
    pub zoom: u16,
}

impl<'a, T: Borrow<GridStore> + Clone + Debug> StackableNode<'a, T> {
    fn is_leaf(&self) -> bool {
        self.children.len() == 0
    }
}

//tree traversal used only for tests
pub fn bfs<T: Borrow<GridStore> + Clone + Debug>(root: StackableNode<T>) -> Vec<StackableNode<T>> {
    let mut node_vec: Vec<StackableNode<T>> = vec![];
    let mut stack: Vec<_> = vec![];

    stack.push(root);

    while stack.len() > 0 {
        let node = stack.pop().unwrap();
        node_vec.push(node.clone());
        for child in node.children {
            stack.push(child);
        }
    }
    return node_vec;
}

pub fn stackable<'a, T: Borrow<GridStore> + Clone + Debug>(
    phrasematch_results: &'a Vec<PhrasematchSubquery<T>>,
    phrasematch_result: Option<&'a PhrasematchSubquery<T>>,
    nmask: u32,
    bmask: HashSet<u16>,
    mask: u32,
    idx: u16,
    max_relev: f64,
    zoom: u16,
) -> StackableNode<'a, T> {
    let mut node = StackableNode {
        phrasematch: phrasematch_result,
        children: vec![],
        mask: mask,
        bmask: bmask,
        nmask: nmask,
        idx: idx,
        max_relev: max_relev,
        zoom: zoom,
    };

    for phrasematches in phrasematch_results.iter() {
        if node.phrasematch.is_some() {
            if node.zoom > phrasematches.store.borrow().zoom {
                continue;
            } else if node.zoom == phrasematches.store.borrow().zoom {
                if node.idx > phrasematches.idx {
                    continue;
                }
            }
        }

        if (node.nmask & (1u32 << phrasematches.store.borrow().type_id as u32)) == 0
            && (node.mask & phrasematches.mask) == 0
            && phrasematches.non_overlapping_indexes.contains(&node.idx) == false
        {
            let target_nmask = &(1u32 << phrasematches.store.borrow().type_id as u32) | node.nmask;
            let target_mask = &phrasematches.mask | node.mask;
            let mut target_bmask: HashSet<u16> = node.bmask.iter().cloned().collect();
            let phrasematch_bmask: HashSet<u16> =
                phrasematches.non_overlapping_indexes.iter().cloned().collect();
            target_bmask.extend(&phrasematch_bmask);
            let target_relev = 0.0 + phrasematches.weight;

            node.children.push(stackable(
                &phrasematch_results,
                Some(phrasematches),
                target_nmask,
                target_bmask,
                target_mask,
                phrasematches.idx,
                target_relev,
                phrasematches.store.borrow().zoom,
            ));
        }
    }

    node.children.sort_by_key(|node| Reverse(OrderedFloat(node.max_relev)));

    if !node.children.is_empty() {
        node.max_relev = node.max_relev + node.children[0].max_relev;
    }

    node
}

#[cfg(test)]
mod test {
    use super::*;
    use crate::gridstore::builder::*;
    use crate::gridstore::common::MatchPhrase::Range;

    #[test]
    fn simple_stackable_test() {
        let directory: tempfile::TempDir = tempfile::tempdir().unwrap();
        let mut builder = GridStoreBuilder::new(directory.path()).unwrap();

        let key = GridKey { phrase_id: 1, lang_set: 1 };

        let entries = vec![
            GridEntry { id: 2, x: 2, y: 2, relev: 0.8, score: 3, source_phrase_hash: 0 },
            GridEntry { id: 3, x: 3, y: 3, relev: 1., score: 1, source_phrase_hash: 1 },
            GridEntry { id: 1, x: 1, y: 1, relev: 1., score: 7, source_phrase_hash: 2 },
        ];
        builder.insert(&key, entries).expect("Unable to insert record");
        builder.finish().unwrap();
        let store1 = GridStore::new_with_options(directory.path(), 14, 1, 200.).unwrap();
        let store2 = GridStore::new_with_options(directory.path(), 14, 2, 200.).unwrap();

        let a1 = PhrasematchSubquery {
            store: &store1,
            idx: 1,
            non_overlapping_indexes: HashSet::new(),
            weight: 0.5,
<<<<<<< HEAD
=======
            match_keys: vec![MatchKeyWithId {
                key: MatchKey { match_phrase: Range { start: 0, end: 1 }, lang_set: 0 },
                id: 0,
            }],
>>>>>>> a741668f
            mask: 2,
            match_keys: vec![MatchKeyWithId {
                key: MatchKey { match_phrase: Range { start: 0, end: 1 }, lang_set: 0 },
                id: 0,
            }],
        };

        let b1 = PhrasematchSubquery {
            store: &store2,
            idx: 2,
            non_overlapping_indexes: HashSet::new(),
            weight: 0.5,
<<<<<<< HEAD
=======
            match_keys: vec![MatchKeyWithId {
                key: MatchKey { match_phrase: Range { start: 0, end: 1 }, lang_set: 0 },
                id: 1,
            }],
>>>>>>> a741668f
            mask: 1,
            match_keys: vec![MatchKeyWithId {
                key: MatchKey { match_phrase: Range { start: 0, end: 1 }, lang_set: 0 },
                id: 1,
            }],
        };

        let b2 = PhrasematchSubquery {
            store: &store2,
            idx: 2,
            non_overlapping_indexes: HashSet::new(),
            weight: 0.5,
<<<<<<< HEAD
=======
            match_keys: vec![MatchKeyWithId {
                key: MatchKey { match_phrase: Range { start: 0, end: 1 }, lang_set: 0 },
                id: 2,
            }],
>>>>>>> a741668f
            mask: 1,
            match_keys: vec![MatchKeyWithId {
                key: MatchKey { match_phrase: Range { start: 0, end: 1 }, lang_set: 0 },
                id: 2,
            }],
        };

        let phrasematch_results = vec![a1, b1, b2];

        let tree = stackable(&phrasematch_results, None, 0, HashSet::new(), 0, 129, 0.0, 0);
        let a1_children_ids: Vec<u32> = tree.clone().children[0]
            .clone()
            .children
            .iter()
            .map(|node| node.phrasematch.as_ref().map(|p| p.match_keys[0].id).unwrap())
            .collect();
        assert_eq!(vec![1, 2], a1_children_ids, "a1 can stack with b1 and b2");
        let b1_children_ids: Vec<u32> = tree.clone().children[1]
            .clone()
            .children
            .iter()
            .map(|node| node.phrasematch.as_ref().map(|p| p.match_keys[0].id).unwrap())
            .collect();
        assert_eq!(0, b1_children_ids.len(), "b1 cannot stack with b2, same nmask");
        let b2_children_ids: Vec<u32> = tree.clone().children[2]
            .clone()
            .children
            .iter()
            .map(|node| node.phrasematch.as_ref().map(|p| p.match_keys[0].id).unwrap())
            .collect();
        assert_eq!(0, b2_children_ids.len(), "b2 cannot stack with b1, same nmask");
    }

    #[test]
    fn nmask_stackable_test() {
        let directory: tempfile::TempDir = tempfile::tempdir().unwrap();
        let mut builder = GridStoreBuilder::new(directory.path()).unwrap();

        let key = GridKey { phrase_id: 1, lang_set: 1 };

        let entries = vec![
            GridEntry { id: 2, x: 2, y: 2, relev: 0.8, score: 3, source_phrase_hash: 0 },
            GridEntry { id: 3, x: 3, y: 3, relev: 1., score: 1, source_phrase_hash: 1 },
            GridEntry { id: 1, x: 1, y: 1, relev: 1., score: 7, source_phrase_hash: 2 },
        ];
        builder.insert(&key, entries).expect("Unable to insert record");
        builder.finish().unwrap();
        let store = GridStore::new(directory.path()).unwrap();

        let a1 = PhrasematchSubquery {
            store: &store,
            idx: 1,
            non_overlapping_indexes: HashSet::new(),
            weight: 0.5,
<<<<<<< HEAD
=======
            match_keys: vec![MatchKeyWithId {
                key: MatchKey { match_phrase: Range { start: 0, end: 1 }, lang_set: 0 },
                id: 0,
            }],
>>>>>>> a741668f
            mask: 1,
            match_keys: vec![MatchKeyWithId {
                key: MatchKey { match_phrase: Range { start: 0, end: 1 }, lang_set: 0 },
                id: 0,
            }],
        };

        let b1 = PhrasematchSubquery {
            store: &store,
            idx: 1,
            non_overlapping_indexes: HashSet::new(),
            weight: 0.5,
<<<<<<< HEAD
=======
            match_keys: vec![MatchKeyWithId {
                key: MatchKey { match_phrase: Range { start: 0, end: 1 }, lang_set: 0 },
                id: 1,
            }],
>>>>>>> a741668f
            mask: 1,
            match_keys: vec![MatchKeyWithId {
                key: MatchKey { match_phrase: Range { start: 0, end: 1 }, lang_set: 0 },
                id: 1,
            }],
        };
        let phrasematch_results = vec![a1, b1];
        let tree = stackable(&phrasematch_results, None, 0, HashSet::new(), 0, 129, 0.0, 0);
        let nmask_stacks: Vec<bool> = bfs(tree).iter().map(|node| node.is_leaf()).collect();
        assert_eq!(nmask_stacks[1], true, "a1 and b1 cannot stack since they have the same nmask - so they don't have any children");
        assert_eq!(nmask_stacks[2], true, "a1 and b1 cannot stack since they have the same nmask - so they don't have any children");
    }

    #[test]
    fn bmask_stackable_test() {
        let directory: tempfile::TempDir = tempfile::tempdir().unwrap();
        let mut builder = GridStoreBuilder::new(directory.path()).unwrap();

        let key = GridKey { phrase_id: 1, lang_set: 1 };

        let entries = vec![
            GridEntry { id: 2, x: 2, y: 2, relev: 0.8, score: 3, source_phrase_hash: 0 },
            GridEntry { id: 3, x: 3, y: 3, relev: 1., score: 1, source_phrase_hash: 1 },
            GridEntry { id: 1, x: 1, y: 1, relev: 1., score: 7, source_phrase_hash: 2 },
        ];
        builder.insert(&key, entries).expect("Unable to insert record");
        builder.finish().unwrap();
        let store = GridStore::new(directory.path()).unwrap();
        let mut a1_bmask: HashSet<u16> = HashSet::new();
        a1_bmask.insert(0);
        a1_bmask.insert(1);
        let mut b1_bmask: HashSet<u16> = HashSet::new();
        b1_bmask.insert(1);
        b1_bmask.insert(0);

        let a1 = PhrasematchSubquery {
            store: &store,
            idx: 1,
            non_overlapping_indexes: HashSet::new(),
            weight: 0.5,
<<<<<<< HEAD
=======
            match_keys: vec![MatchKeyWithId {
                key: MatchKey { match_phrase: Range { start: 0, end: 1 }, lang_set: 0 },
                id: 0,
            }],
>>>>>>> a741668f
            mask: 1,
            match_keys: vec![MatchKeyWithId {
                key: MatchKey { match_phrase: Range { start: 0, end: 1 }, lang_set: 0 },
                id: 0,
            }],
        };

        let b1 = PhrasematchSubquery {
            store: &store,
            idx: 1,
            non_overlapping_indexes: HashSet::new(),
            weight: 0.5,
<<<<<<< HEAD
=======
            match_keys: vec![MatchKeyWithId {
                key: MatchKey { match_phrase: Range { start: 0, end: 1 }, lang_set: 0 },
                id: 1,
            }],
>>>>>>> a741668f
            mask: 1,
            match_keys: vec![MatchKeyWithId {
                key: MatchKey { match_phrase: Range { start: 0, end: 1 }, lang_set: 0 },
                id: 1,
            }],
        };
        let phrasematch_results = vec![a1, b1];
        let tree = stackable(&phrasematch_results, None, 0, HashSet::new(), 0, 129, 0.0, 0);
        let bmask_stacks: Vec<bool> = bfs(tree).iter().map(|node| node.is_leaf()).collect();
        assert_eq!(bmask_stacks[1], true, "a1 cannot stack with b1 since a1's bmask contains the idx of b1 - so they don't have any children");
        assert_eq!(bmask_stacks[2], true, "b1 cannot stack with a1 since b1's bmask contains the idx of a1 - so they don't have any children");
    }

    #[test]
    fn mask_stackable_test() {
        let directory: tempfile::TempDir = tempfile::tempdir().unwrap();
        let mut builder = GridStoreBuilder::new(directory.path()).unwrap();

        let key = GridKey { phrase_id: 1, lang_set: 1 };

        let entries = vec![
            GridEntry { id: 2, x: 2, y: 2, relev: 0.8, score: 3, source_phrase_hash: 0 },
            GridEntry { id: 3, x: 3, y: 3, relev: 1., score: 1, source_phrase_hash: 1 },
            GridEntry { id: 1, x: 1, y: 1, relev: 1., score: 7, source_phrase_hash: 2 },
        ];
        builder.insert(&key, entries).expect("Unable to insert record");
        builder.finish().unwrap();
        let store = GridStore::new(directory.path()).unwrap();

        let a1 = PhrasematchSubquery {
            store: &store,
            idx: 1,
            non_overlapping_indexes: HashSet::new(),
            weight: 0.5,
<<<<<<< HEAD
=======
            match_keys: vec![MatchKeyWithId {
                key: MatchKey { match_phrase: Range { start: 0, end: 1 }, lang_set: 0 },
                id: 0,
            }],
>>>>>>> a741668f
            mask: 1,
            match_keys: vec![MatchKeyWithId {
                key: MatchKey { match_phrase: Range { start: 0, end: 1 }, lang_set: 0 },
                id: 0,
            }],
        };

        let b1 = PhrasematchSubquery {
            store: &store,
            idx: 1,
            non_overlapping_indexes: HashSet::new(),
            weight: 0.5,
<<<<<<< HEAD
=======
            match_keys: vec![MatchKeyWithId {
                key: MatchKey { match_phrase: Range { start: 0, end: 1 }, lang_set: 0 },
                id: 1,
            }],
>>>>>>> a741668f
            mask: 1,
            match_keys: vec![MatchKeyWithId {
                key: MatchKey { match_phrase: Range { start: 0, end: 1 }, lang_set: 0 },
                id: 1,
            }],
        };
        let phrasematch_results = vec![a1, b1];
        let tree = stackable(&phrasematch_results, None, 0, HashSet::new(), 0, 129, 0.0, 0);
        let mask_stacks: Vec<bool> = bfs(tree).iter().map(|node| node.is_leaf()).collect();
        assert_eq!(mask_stacks[1], true, "a1 and b1 cannot stack since they have the same mask - so they don't have any children");
        assert_eq!(mask_stacks[2], true, "a1 and b1 cannot stack since they have the same mask - so they don't have any children");
    }
}<|MERGE_RESOLUTION|>--- conflicted
+++ resolved
@@ -9,9 +9,9 @@
 use crate::gridstore::store::*;
 
 #[derive(Debug, Clone)]
-pub struct StackableNode<'a, T: Borrow<GridStore> + Clone + Debug> {
-    pub phrasematch: Option<&'a PhrasematchSubquery<T>>,
-    pub children: Vec<StackableNode<'a, T>>,
+pub struct StackableNode<T: Borrow<GridStore> + Clone + Debug> {
+    pub phrasematch: Option<PhrasematchSubquery<T>>,
+    pub children: Vec<StackableNode<T>>,
     pub nmask: u32,
     pub bmask: HashSet<u16>,
     pub mask: u32,
@@ -20,7 +20,7 @@
     pub zoom: u16,
 }
 
-impl<'a, T: Borrow<GridStore> + Clone + Debug> StackableNode<'a, T> {
+impl<T: Borrow<GridStore> + Clone + Debug> StackableNode<T> {
     fn is_leaf(&self) -> bool {
         self.children.len() == 0
     }
@@ -44,15 +44,15 @@
 }
 
 pub fn stackable<'a, T: Borrow<GridStore> + Clone + Debug>(
-    phrasematch_results: &'a Vec<PhrasematchSubquery<T>>,
-    phrasematch_result: Option<&'a PhrasematchSubquery<T>>,
+    phrasematch_results: &Vec<PhrasematchSubquery<T>>,
+    phrasematch_result: Option<PhrasematchSubquery<T>>,
     nmask: u32,
     bmask: HashSet<u16>,
     mask: u32,
     idx: u16,
     max_relev: f64,
     zoom: u16,
-) -> StackableNode<'a, T> {
+) -> StackableNode<T> {
     let mut node = StackableNode {
         phrasematch: phrasematch_result,
         children: vec![],
@@ -75,21 +75,21 @@
             }
         }
 
-        if (node.nmask & (1u32 << phrasematches.store.borrow().type_id as u32)) == 0
+        if (node.nmask & (1u32 << phrasematches.store.borrow().type_id)) == 0
             && (node.mask & phrasematches.mask) == 0
             && phrasematches.non_overlapping_indexes.contains(&node.idx) == false
         {
-            let target_nmask = &(1u32 << phrasematches.store.borrow().type_id as u32) | node.nmask;
+            let target_nmask = &(1u32 << phrasematches.store.borrow().type_id) | node.nmask;
             let target_mask = &phrasematches.mask | node.mask;
             let mut target_bmask: HashSet<u16> = node.bmask.iter().cloned().collect();
             let phrasematch_bmask: HashSet<u16> =
                 phrasematches.non_overlapping_indexes.iter().cloned().collect();
             target_bmask.extend(&phrasematch_bmask);
-            let target_relev = 0.0 + phrasematches.weight;
+            let target_relev = 0.0 + &phrasematches.weight;
 
             node.children.push(stackable(
                 &phrasematch_results,
-                Some(phrasematches),
+                Some(phrasematches.clone()),
                 target_nmask,
                 target_bmask,
                 target_mask,
@@ -137,18 +137,11 @@
             idx: 1,
             non_overlapping_indexes: HashSet::new(),
             weight: 0.5,
-<<<<<<< HEAD
-=======
             match_keys: vec![MatchKeyWithId {
                 key: MatchKey { match_phrase: Range { start: 0, end: 1 }, lang_set: 0 },
                 id: 0,
             }],
->>>>>>> a741668f
             mask: 2,
-            match_keys: vec![MatchKeyWithId {
-                key: MatchKey { match_phrase: Range { start: 0, end: 1 }, lang_set: 0 },
-                id: 0,
-            }],
         };
 
         let b1 = PhrasematchSubquery {
@@ -156,18 +149,11 @@
             idx: 2,
             non_overlapping_indexes: HashSet::new(),
             weight: 0.5,
-<<<<<<< HEAD
-=======
             match_keys: vec![MatchKeyWithId {
                 key: MatchKey { match_phrase: Range { start: 0, end: 1 }, lang_set: 0 },
                 id: 1,
             }],
->>>>>>> a741668f
-            mask: 1,
-            match_keys: vec![MatchKeyWithId {
-                key: MatchKey { match_phrase: Range { start: 0, end: 1 }, lang_set: 0 },
-                id: 1,
-            }],
+            mask: 1,
         };
 
         let b2 = PhrasematchSubquery {
@@ -175,18 +161,11 @@
             idx: 2,
             non_overlapping_indexes: HashSet::new(),
             weight: 0.5,
-<<<<<<< HEAD
-=======
             match_keys: vec![MatchKeyWithId {
                 key: MatchKey { match_phrase: Range { start: 0, end: 1 }, lang_set: 0 },
                 id: 2,
             }],
->>>>>>> a741668f
-            mask: 1,
-            match_keys: vec![MatchKeyWithId {
-                key: MatchKey { match_phrase: Range { start: 0, end: 1 }, lang_set: 0 },
-                id: 2,
-            }],
+            mask: 1,
         };
 
         let phrasematch_results = vec![a1, b1, b2];
@@ -236,18 +215,11 @@
             idx: 1,
             non_overlapping_indexes: HashSet::new(),
             weight: 0.5,
-<<<<<<< HEAD
-=======
             match_keys: vec![MatchKeyWithId {
                 key: MatchKey { match_phrase: Range { start: 0, end: 1 }, lang_set: 0 },
                 id: 0,
             }],
->>>>>>> a741668f
-            mask: 1,
-            match_keys: vec![MatchKeyWithId {
-                key: MatchKey { match_phrase: Range { start: 0, end: 1 }, lang_set: 0 },
-                id: 0,
-            }],
+            mask: 1,
         };
 
         let b1 = PhrasematchSubquery {
@@ -255,18 +227,11 @@
             idx: 1,
             non_overlapping_indexes: HashSet::new(),
             weight: 0.5,
-<<<<<<< HEAD
-=======
             match_keys: vec![MatchKeyWithId {
                 key: MatchKey { match_phrase: Range { start: 0, end: 1 }, lang_set: 0 },
                 id: 1,
             }],
->>>>>>> a741668f
-            mask: 1,
-            match_keys: vec![MatchKeyWithId {
-                key: MatchKey { match_phrase: Range { start: 0, end: 1 }, lang_set: 0 },
-                id: 1,
-            }],
+            mask: 1,
         };
         let phrasematch_results = vec![a1, b1];
         let tree = stackable(&phrasematch_results, None, 0, HashSet::new(), 0, 129, 0.0, 0);
@@ -302,18 +267,11 @@
             idx: 1,
             non_overlapping_indexes: HashSet::new(),
             weight: 0.5,
-<<<<<<< HEAD
-=======
             match_keys: vec![MatchKeyWithId {
                 key: MatchKey { match_phrase: Range { start: 0, end: 1 }, lang_set: 0 },
                 id: 0,
             }],
->>>>>>> a741668f
-            mask: 1,
-            match_keys: vec![MatchKeyWithId {
-                key: MatchKey { match_phrase: Range { start: 0, end: 1 }, lang_set: 0 },
-                id: 0,
-            }],
+            mask: 1,
         };
 
         let b1 = PhrasematchSubquery {
@@ -321,18 +279,11 @@
             idx: 1,
             non_overlapping_indexes: HashSet::new(),
             weight: 0.5,
-<<<<<<< HEAD
-=======
             match_keys: vec![MatchKeyWithId {
                 key: MatchKey { match_phrase: Range { start: 0, end: 1 }, lang_set: 0 },
                 id: 1,
             }],
->>>>>>> a741668f
-            mask: 1,
-            match_keys: vec![MatchKeyWithId {
-                key: MatchKey { match_phrase: Range { start: 0, end: 1 }, lang_set: 0 },
-                id: 1,
-            }],
+            mask: 1,
         };
         let phrasematch_results = vec![a1, b1];
         let tree = stackable(&phrasematch_results, None, 0, HashSet::new(), 0, 129, 0.0, 0);
@@ -362,18 +313,11 @@
             idx: 1,
             non_overlapping_indexes: HashSet::new(),
             weight: 0.5,
-<<<<<<< HEAD
-=======
             match_keys: vec![MatchKeyWithId {
                 key: MatchKey { match_phrase: Range { start: 0, end: 1 }, lang_set: 0 },
                 id: 0,
             }],
->>>>>>> a741668f
-            mask: 1,
-            match_keys: vec![MatchKeyWithId {
-                key: MatchKey { match_phrase: Range { start: 0, end: 1 }, lang_set: 0 },
-                id: 0,
-            }],
+            mask: 1,
         };
 
         let b1 = PhrasematchSubquery {
@@ -381,18 +325,11 @@
             idx: 1,
             non_overlapping_indexes: HashSet::new(),
             weight: 0.5,
-<<<<<<< HEAD
-=======
             match_keys: vec![MatchKeyWithId {
                 key: MatchKey { match_phrase: Range { start: 0, end: 1 }, lang_set: 0 },
                 id: 1,
             }],
->>>>>>> a741668f
-            mask: 1,
-            match_keys: vec![MatchKeyWithId {
-                key: MatchKey { match_phrase: Range { start: 0, end: 1 }, lang_set: 0 },
-                id: 1,
-            }],
+            mask: 1,
         };
         let phrasematch_results = vec![a1, b1];
         let tree = stackable(&phrasematch_results, None, 0, HashSet::new(), 0, 129, 0.0, 0);
