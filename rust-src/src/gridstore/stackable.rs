#![allow(dead_code)]
use std::borrow::Borrow;
<<<<<<< HEAD
use std::collections::BTreeMap;
=======
use std::collections::{BTreeMap, HashMap, HashSet};
>>>>>>> 25108f6a
use std::fmt::Debug;

use crate::gridstore::common::*;
use crate::gridstore::store::*;
use fixedbitset::FixedBitSet;

use generational_arena::{Arena, Index as ArenaIndex};
use ordered_float::OrderedFloat;

#[derive(Debug, Clone)]
pub struct StackableNode<'a, T: Borrow<GridStore> + Clone + Debug> {
    pub phrasematch: Option<&'a PhrasematchSubquery<T>>,
<<<<<<< HEAD
    pub children: Vec<StackableNode<'a, T>>,
    pub bmask: FixedBitSet,
=======
    pub children: Vec<ArenaIndex>,
    pub bmask: HashSet<u16>,
>>>>>>> 25108f6a
    pub mask: u32,
    pub idx: u16,
    pub max_relev: f64,
    pub zoom: u16,
}

impl<'a, T: Borrow<GridStore> + Clone + Debug> StackableNode<'a, T> {
    fn is_leaf(&self) -> bool {
        self.children.len() == 0
    }
}

//tree traversal used only for tests
pub fn bfs<T: Borrow<GridStore> + Clone + Debug>(tree: StackableTree<T>) -> Vec<StackableNode<T>> {
    let mut node_vec: Vec<StackableNode<T>> = vec![];
    let mut stack: Vec<_> = vec![];

    stack.push(tree.root.clone());

    while stack.len() > 0 {
        let node = stack.pop().unwrap();
        node_vec.push(node.clone());
        for maybe_child in node.children {
            if let Some(child) = tree.arena.get(maybe_child) {
                stack.push(child.clone());
            }
        }
    }
    return node_vec;
}

pub const LEAF_SOFT_MAX: usize = 1024;

#[derive(Debug, Clone)]
pub struct ArenaManager<'a, T: Borrow<GridStore> + Clone + Debug> {
    arena: Arena<StackableNode<'a, T>>,
    // this is a map from max_relev to the count of leaves with that max_relev, and a list of all
    // the arena indexes (leaf or otherwise) with that max_index
    relev_map: HashMap<OrderedFloat<f64>, (usize, Vec<ArenaIndex>)>,
    min_relev: OrderedFloat<f64>,
    total_leaves: usize,
    soft_max: usize,
}

impl<'a, T: Borrow<GridStore> + Clone + Debug> ArenaManager<'a, T> {
    fn new() -> Self {
        ArenaManager {
            arena: Arena::new(),
            relev_map: HashMap::new(),
            min_relev: OrderedFloat(std::f64::MAX),
            total_leaves: 0,
            soft_max: LEAF_SOFT_MAX,
        }
    }

    #[inline(always)]
    fn is_full(&self) -> bool {
        self.total_leaves >= self.soft_max
    }

    fn add(&mut self, node: StackableNode<'a, T>) -> Option<ArenaIndex> {
        let max_relev = OrderedFloat(node.max_relev);
        let is_leaf = node.children.len() == 0;
        let old_total_leaves = self.total_leaves;

        if old_total_leaves >= self.soft_max && max_relev < self.min_relev {
            // we're constrained, and this is worse than our worst, so don't keep it
            None
        } else {
            // we're definitely going to add this
            let arena_index = self.arena.insert(node);

            let mut relev_entry = self.relev_map.entry(max_relev).or_insert((0, Vec::new()));

            if is_leaf {
                relev_entry.0 += 1;
                self.total_leaves += 1;
            }
            relev_entry.1.push(arena_index);

            if old_total_leaves < self.soft_max {
                // this was an unconstrained add, so just update min if necessary and move on
                if max_relev < self.min_relev {
                    self.min_relev = max_relev;
                }
            } else {
                // this was a constrained add. if we inserted into the min bucket, we're done,
                // but if we added to some better bin than that, we may be able to cull the min
                // bucket and choose a new min
                if max_relev > self.min_relev {
                    // if we're inserting into a bin other than the worst one, we might be able
                    // to cull the worst one
                    let min_count =
                        self.relev_map.get(&self.min_relev).expect("must contain min_relev").0;
                    let total_without_min = self.total_leaves - min_count;
                    if total_without_min >= self.soft_max {
                        // we can make due without the minimum bin
                        self.cull_min();
                    }
                }
            }
            Some(arena_index)
        }
    }

    fn cull_min(&mut self) {
        if let Some((min_leaf_count, min_nodes)) = self.relev_map.remove(&self.min_relev) {
            self.total_leaves -= min_leaf_count;
            for node_index in min_nodes {
                self.arena.remove(node_index);
            }
        }
        // pick a new min
        self.min_relev =
            self.relev_map.keys().min().map(|min| *min).unwrap_or(OrderedFloat(std::f64::MAX));
    }

    #[inline(always)]
    pub fn get(&self, index: ArenaIndex) -> Option<&StackableNode<'a, T>> {
        self.arena.get(index)
    }
}

#[derive(Debug, Clone)]
pub struct StackableTree<'a, T: Borrow<GridStore> + Clone + Debug> {
    pub root: StackableNode<'a, T>,
    pub arena: ArenaManager<'a, T>,
}

struct PhrasematchBin<'a, T: Borrow<GridStore> + Clone + Debug> {
    phrasematches: Vec<&'a PhrasematchSubquery<T>>,
    max_relev: OrderedFloat<f64>,
    max_relev_after_this: OrderedFloat<f64>,
}

pub fn stackable<'a, T: Borrow<GridStore> + Clone + Debug>(
    phrasematches: &'a Vec<PhrasematchSubquery<T>>,
) -> StackableTree<'a, T> {
    let mut arena: ArenaManager<'a, T> = ArenaManager::new();

    let mut binned_phrasematches: BTreeMap<u16, PhrasematchBin<'a, T>> = BTreeMap::new();
    for phrasematch in phrasematches {
        let mut bin = binned_phrasematches.entry(phrasematch.store.borrow().type_id).or_insert(
            PhrasematchBin {
                phrasematches: Vec::new(),
                max_relev: OrderedFloat(0.0),
                max_relev_after_this: OrderedFloat(0.0),
            },
        );
        if phrasematch.weight > *bin.max_relev {
            bin.max_relev = OrderedFloat(phrasematch.weight);
        }
        bin.phrasematches.push(phrasematch);
    }

    let mut binned_phrasematches: Vec<_> =
        binned_phrasematches.into_iter().map(|(_k, v)| v).collect();
    // calculate the max_relev_after_this sums
    let mut sum_so_far = 0.0;
    for bin in binned_phrasematches.iter_mut().rev() {
        bin.max_relev_after_this = OrderedFloat(sum_so_far);
        sum_so_far = sum_so_far + *bin.max_relev;
    }
<<<<<<< HEAD
    let binned_phrasematches: Vec<_> = binned_phrasematches.into_iter().map(|(_k, v)| v).collect();
    binned_stackable(
        &binned_phrasematches,
        None,
        FixedBitSet::with_capacity(128),
=======

    let root = binned_stackable(
        &binned_phrasematches,
        None,
        HashSet::new(),
>>>>>>> 25108f6a
        0,
        129,
        0.0,
        0,
        0,
<<<<<<< HEAD
    )
}

fn binned_stackable<'b, 'a: 'b, T: Borrow<GridStore> + Clone + Debug>(
    binned_phrasematch: &'b Vec<Vec<&'a PhrasematchSubquery<T>>>,
    phrasematch_result: Option<&'a PhrasematchSubquery<T>>,
    bmask: FixedBitSet,
=======
        &mut arena,
    );
    StackableTree { root, arena }
}

fn binned_stackable<'b, 'a: 'b, T: Borrow<GridStore> + Clone + Debug>(
    binned_phrasematches: &'b Vec<PhrasematchBin<'a, T>>,
    current_phrasematch: Option<&'a PhrasematchSubquery<T>>,
    bmask: HashSet<u16>,
>>>>>>> 25108f6a
    mask: u32,
    idx: u16,
    relev_so_far: f64,
    zoom: u16,
    start_type_idx: usize,
    arena: &mut ArenaManager<'a, T>,
) -> StackableNode<'a, T> {
    let mut node = StackableNode {
        phrasematch: current_phrasematch,
        children: vec![],
        mask: mask,
        bmask: bmask,
        idx: idx,
        max_relev: relev_so_far,
        zoom: zoom,
    };

    for (type_idx, phrasematch_group) in
        binned_phrasematches.iter().enumerate().skip(start_type_idx)
    {
<<<<<<< HEAD
        for phrasematches in phrasematch_group.iter() {
            if (node.mask & phrasematches.mask) == 0
                && phrasematches.non_overlapping_indexes.contains(node.idx as usize) == false
            {
                let target_mask = &phrasematches.mask | node.mask;
                let mut target_bmask: FixedBitSet = node.bmask.clone();
                let phrasematch_bmask: FixedBitSet = phrasematches.non_overlapping_indexes.clone();
                target_bmask.union_with(&phrasematch_bmask);
                let target_relev = 0.0 + phrasematches.weight;
=======
        for phrasematch in phrasematch_group.phrasematches.iter() {
            if (node.mask & phrasematch.mask) == 0
                && phrasematch.non_overlapping_indexes.contains(&node.idx) == false
            {
                let target_relev = relev_so_far + phrasematch.weight;
                let max_possible_relev = target_relev + *phrasematch_group.max_relev_after_this;
                if arena.is_full() && max_possible_relev < *arena.min_relev {
                    continue;
                }

                let target_mask = &phrasematch.mask | node.mask;
                let mut target_bmask: HashSet<u16> = node.bmask.iter().cloned().collect();
                let phrasematch_bmask: HashSet<u16> =
                    phrasematch.non_overlapping_indexes.iter().cloned().collect();
                target_bmask.extend(&phrasematch_bmask);
>>>>>>> 25108f6a

                let child_node = binned_stackable(
                    &binned_phrasematches,
                    Some(&phrasematch),
                    target_bmask,
                    target_mask,
                    phrasematch.idx,
                    target_relev,
                    phrasematch.store.borrow().zoom,
                    type_idx + 1,
                    arena,
                );

                let max_relev = child_node.max_relev;

                if let Some(arena_index) = arena.add(child_node) {
                    node.children.push(arena_index);

                    if max_relev > node.max_relev {
                        node.max_relev = max_relev;
                    }
                }
            }
        }
    }
    node
}
/*

*/

#[cfg(test)]
mod test {
    use super::*;
    use crate::gridstore::builder::*;
    use crate::gridstore::common::MatchPhrase::Range;

    #[test]
    fn simple_stackable_test() {
        let directory: tempfile::TempDir = tempfile::tempdir().unwrap();
        let mut builder = GridStoreBuilder::new(directory.path()).unwrap();

        let key = GridKey { phrase_id: 1, lang_set: 1 };

        let entries = vec![
            GridEntry { id: 2, x: 2, y: 2, relev: 0.8, score: 3, source_phrase_hash: 0 },
            GridEntry { id: 3, x: 3, y: 3, relev: 1., score: 1, source_phrase_hash: 1 },
            GridEntry { id: 1, x: 1, y: 1, relev: 1., score: 7, source_phrase_hash: 2 },
        ];
        builder.insert(&key, entries).expect("Unable to insert record");
        builder.finish().unwrap();
        let store1 = GridStore::new_with_options(directory.path(), 14, 1, 200.).unwrap();
        let store2 = GridStore::new_with_options(directory.path(), 14, 2, 200.).unwrap();

        let a1 = PhrasematchSubquery {
            store: &store1,
            idx: 1,
            non_overlapping_indexes: FixedBitSet::with_capacity(128),
            weight: 0.5,
            match_keys: vec![MatchKeyWithId {
                key: MatchKey { match_phrase: Range { start: 0, end: 1 }, lang_set: 0 },
                id: 0,
            }],
            mask: 2,
        };

        let b1 = PhrasematchSubquery {
            store: &store2,
            idx: 2,
            non_overlapping_indexes: FixedBitSet::with_capacity(128),
            weight: 0.5,
            match_keys: vec![MatchKeyWithId {
                key: MatchKey { match_phrase: Range { start: 0, end: 1 }, lang_set: 0 },
                id: 1,
            }],
            mask: 1,
        };

        let b2 = PhrasematchSubquery {
            store: &store2,
            idx: 2,
            non_overlapping_indexes: FixedBitSet::with_capacity(128),
            weight: 0.5,
            match_keys: vec![MatchKeyWithId {
                key: MatchKey { match_phrase: Range { start: 0, end: 1 }, lang_set: 0 },
                id: 2,
            }],
            mask: 1,
        };

        let phrasematch_results = vec![a1, b1, b2];

        let tree = stackable(&phrasematch_results);
        let a1_children_ids: Vec<u32> = tree
            .arena
            .get(tree.root.children[0])
            .unwrap()
            .children
            .iter()
            .map(|node_idx| {
                tree.arena
                    .get(*node_idx)
                    .unwrap()
                    .phrasematch
                    .as_ref()
                    .map(|p| p.match_keys[0].id)
                    .unwrap()
            })
            .collect();
        assert_eq!(vec![1, 2], a1_children_ids, "a1 can stack with b1 and b2");
        let b1_children_ids: Vec<u32> = tree
            .arena
            .get(tree.root.children[1])
            .unwrap()
            .children
            .iter()
            .map(|node_idx| {
                tree.arena
                    .get(*node_idx)
                    .unwrap()
                    .phrasematch
                    .as_ref()
                    .map(|p| p.match_keys[0].id)
                    .unwrap()
            })
            .collect();
        assert_eq!(0, b1_children_ids.len(), "b1 cannot stack with b2, same nmask");
        let b2_children_ids: Vec<u32> = tree
            .arena
            .get(tree.root.children[2])
            .unwrap()
            .children
            .iter()
            .map(|node_idx| {
                tree.arena
                    .get(*node_idx)
                    .unwrap()
                    .phrasematch
                    .as_ref()
                    .map(|p| p.match_keys[0].id)
                    .unwrap()
            })
            .collect();
        assert_eq!(0, b2_children_ids.len(), "b2 cannot stack with b1, same nmask");
    }

    #[test]
    fn bmask_stackable_test() {
        let directory: tempfile::TempDir = tempfile::tempdir().unwrap();
        let mut builder = GridStoreBuilder::new(directory.path()).unwrap();

        let key = GridKey { phrase_id: 1, lang_set: 1 };

        let entries = vec![
            GridEntry { id: 2, x: 2, y: 2, relev: 0.8, score: 3, source_phrase_hash: 0 },
            GridEntry { id: 3, x: 3, y: 3, relev: 1., score: 1, source_phrase_hash: 1 },
            GridEntry { id: 1, x: 1, y: 1, relev: 1., score: 7, source_phrase_hash: 2 },
        ];
        builder.insert(&key, entries).expect("Unable to insert record");
        builder.finish().unwrap();
        let store = GridStore::new_with_options(directory.path(), 14, 1, 200.).unwrap();
        let mut a1_bmask: FixedBitSet = FixedBitSet::with_capacity(128);
        a1_bmask.insert(0);
        a1_bmask.insert(1);
        let mut b1_bmask: FixedBitSet = FixedBitSet::with_capacity(128);
        b1_bmask.insert(1);
        b1_bmask.insert(0);

        let a1 = PhrasematchSubquery {
            store: &store,
            idx: 1,
            non_overlapping_indexes: FixedBitSet::with_capacity(128),
            weight: 0.5,
            match_keys: vec![MatchKeyWithId {
                key: MatchKey { match_phrase: Range { start: 0, end: 1 }, lang_set: 0 },
                id: 0,
            }],
            mask: 1,
        };

        let b1 = PhrasematchSubquery {
            store: &store,
            idx: 1,
            non_overlapping_indexes: FixedBitSet::with_capacity(128),
            weight: 0.5,
            match_keys: vec![MatchKeyWithId {
                key: MatchKey { match_phrase: Range { start: 0, end: 1 }, lang_set: 0 },
                id: 1,
            }],
            mask: 1,
        };
        let phrasematch_results = vec![a1, b1];
        let tree = stackable(&phrasematch_results);

        let bmask_stacks: Vec<bool> = bfs(tree).iter().map(|node| node.is_leaf()).collect();
        assert_eq!(bmask_stacks[1], true, "a1 cannot stack with b1 since a1's bmask contains the idx of b1 - so they don't have any children");
        assert_eq!(bmask_stacks[2], true, "b1 cannot stack with a1 since b1's bmask contains the idx of a1 - so they don't have any children");
    }

    #[test]
    fn mask_stackable_test() {
        let directory: tempfile::TempDir = tempfile::tempdir().unwrap();
        let mut builder = GridStoreBuilder::new(directory.path()).unwrap();

        let key = GridKey { phrase_id: 1, lang_set: 1 };

        let entries = vec![
            GridEntry { id: 2, x: 2, y: 2, relev: 0.8, score: 3, source_phrase_hash: 0 },
            GridEntry { id: 3, x: 3, y: 3, relev: 1., score: 1, source_phrase_hash: 1 },
            GridEntry { id: 1, x: 1, y: 1, relev: 1., score: 7, source_phrase_hash: 2 },
        ];
        builder.insert(&key, entries).expect("Unable to insert record");
        builder.finish().unwrap();
        let store = GridStore::new_with_options(directory.path(), 14, 1, 200.).unwrap();

        let a1 = PhrasematchSubquery {
            store: &store,
            idx: 1,
            non_overlapping_indexes: FixedBitSet::with_capacity(128),
            weight: 0.5,
            match_keys: vec![MatchKeyWithId {
                key: MatchKey { match_phrase: Range { start: 0, end: 1 }, lang_set: 0 },
                id: 0,
            }],
            mask: 1,
        };

        let b1 = PhrasematchSubquery {
            store: &store,
            idx: 1,
            non_overlapping_indexes: FixedBitSet::with_capacity(128),
            weight: 0.5,
            match_keys: vec![MatchKeyWithId {
                key: MatchKey { match_phrase: Range { start: 0, end: 1 }, lang_set: 0 },
                id: 1,
            }],
            mask: 1,
        };
        let phrasematch_results = vec![a1, b1];
        let tree = stackable(&phrasematch_results);
        let mask_stacks: Vec<bool> = bfs(tree).iter().map(|node| node.is_leaf()).collect();
        assert_eq!(mask_stacks[1], true, "a1 and b1 cannot stack since they have the same mask - so they don't have any children");
        assert_eq!(mask_stacks[2], true, "a1 and b1 cannot stack since they have the same mask - so they don't have any children");
    }

    #[test]
    fn binned_stackable_test() {
        let directory: tempfile::TempDir = tempfile::tempdir().unwrap();
        let mut builder = GridStoreBuilder::new(directory.path()).unwrap();

        let key = GridKey { phrase_id: 1, lang_set: 1 };

        let entries = vec![
            GridEntry { id: 2, x: 2, y: 2, relev: 0.8, score: 3, source_phrase_hash: 0 },
            GridEntry { id: 3, x: 3, y: 3, relev: 1., score: 1, source_phrase_hash: 1 },
            GridEntry { id: 1, x: 1, y: 1, relev: 1., score: 7, source_phrase_hash: 2 },
        ];
        builder.insert(&key, entries).expect("Unable to insert record");
        builder.finish().unwrap();
        let store = GridStore::new_with_options(directory.path(), 14, 1, 200.).unwrap();

        let a1 = PhrasematchSubquery {
            store: &store,
            idx: 1,
            non_overlapping_indexes: FixedBitSet::with_capacity(128),
            weight: 0.5,
            match_keys: vec![MatchKeyWithId {
                key: MatchKey { match_phrase: Range { start: 0, end: 1 }, lang_set: 0 },
                id: 0,
            }],
            mask: 1,
        };

        let b1 = PhrasematchSubquery {
            store: &store,
            idx: 1,
            non_overlapping_indexes: FixedBitSet::with_capacity(128),
            weight: 0.5,
            match_keys: vec![MatchKeyWithId {
                key: MatchKey { match_phrase: Range { start: 0, end: 1 }, lang_set: 0 },
                id: 1,
            }],
            mask: 1,
        };
        let phrasematch_results = vec![a1, b1];
        let tree = stackable(&phrasematch_results);
        println!("{:?}", tree);
    }
}<|MERGE_RESOLUTION|>--- conflicted
+++ resolved
@@ -1,29 +1,20 @@
 #![allow(dead_code)]
 use std::borrow::Borrow;
-<<<<<<< HEAD
-use std::collections::BTreeMap;
-=======
-use std::collections::{BTreeMap, HashMap, HashSet};
->>>>>>> 25108f6a
+use std::collections::{BTreeMap, HashMap};
 use std::fmt::Debug;
 
 use crate::gridstore::common::*;
 use crate::gridstore::store::*;
-use fixedbitset::FixedBitSet;
 
 use generational_arena::{Arena, Index as ArenaIndex};
 use ordered_float::OrderedFloat;
+use fixedbitset::FixedBitSet;
 
 #[derive(Debug, Clone)]
 pub struct StackableNode<'a, T: Borrow<GridStore> + Clone + Debug> {
     pub phrasematch: Option<&'a PhrasematchSubquery<T>>,
-<<<<<<< HEAD
-    pub children: Vec<StackableNode<'a, T>>,
+    pub children: Vec<ArenaIndex>,
     pub bmask: FixedBitSet,
-=======
-    pub children: Vec<ArenaIndex>,
-    pub bmask: HashSet<u16>,
->>>>>>> 25108f6a
     pub mask: u32,
     pub idx: u16,
     pub max_relev: f64,
@@ -187,33 +178,16 @@
         bin.max_relev_after_this = OrderedFloat(sum_so_far);
         sum_so_far = sum_so_far + *bin.max_relev;
     }
-<<<<<<< HEAD
-    let binned_phrasematches: Vec<_> = binned_phrasematches.into_iter().map(|(_k, v)| v).collect();
-    binned_stackable(
+
+    let root = binned_stackable(
         &binned_phrasematches,
         None,
         FixedBitSet::with_capacity(128),
-=======
-
-    let root = binned_stackable(
-        &binned_phrasematches,
-        None,
-        HashSet::new(),
->>>>>>> 25108f6a
         0,
         129,
         0.0,
         0,
         0,
-<<<<<<< HEAD
-    )
-}
-
-fn binned_stackable<'b, 'a: 'b, T: Borrow<GridStore> + Clone + Debug>(
-    binned_phrasematch: &'b Vec<Vec<&'a PhrasematchSubquery<T>>>,
-    phrasematch_result: Option<&'a PhrasematchSubquery<T>>,
-    bmask: FixedBitSet,
-=======
         &mut arena,
     );
     StackableTree { root, arena }
@@ -222,8 +196,7 @@
 fn binned_stackable<'b, 'a: 'b, T: Borrow<GridStore> + Clone + Debug>(
     binned_phrasematches: &'b Vec<PhrasematchBin<'a, T>>,
     current_phrasematch: Option<&'a PhrasematchSubquery<T>>,
-    bmask: HashSet<u16>,
->>>>>>> 25108f6a
+    bmask: FixedBitSet,
     mask: u32,
     idx: u16,
     relev_so_far: f64,
@@ -244,20 +217,9 @@
     for (type_idx, phrasematch_group) in
         binned_phrasematches.iter().enumerate().skip(start_type_idx)
     {
-<<<<<<< HEAD
-        for phrasematches in phrasematch_group.iter() {
-            if (node.mask & phrasematches.mask) == 0
-                && phrasematches.non_overlapping_indexes.contains(node.idx as usize) == false
-            {
-                let target_mask = &phrasematches.mask | node.mask;
-                let mut target_bmask: FixedBitSet = node.bmask.clone();
-                let phrasematch_bmask: FixedBitSet = phrasematches.non_overlapping_indexes.clone();
-                target_bmask.union_with(&phrasematch_bmask);
-                let target_relev = 0.0 + phrasematches.weight;
-=======
         for phrasematch in phrasematch_group.phrasematches.iter() {
             if (node.mask & phrasematch.mask) == 0
-                && phrasematch.non_overlapping_indexes.contains(&node.idx) == false
+                && phrasematch.non_overlapping_indexes.contains(node.idx as usize) == false
             {
                 let target_relev = relev_so_far + phrasematch.weight;
                 let max_possible_relev = target_relev + *phrasematch_group.max_relev_after_this;
@@ -266,11 +228,8 @@
                 }
 
                 let target_mask = &phrasematch.mask | node.mask;
-                let mut target_bmask: HashSet<u16> = node.bmask.iter().cloned().collect();
-                let phrasematch_bmask: HashSet<u16> =
-                    phrasematch.non_overlapping_indexes.iter().cloned().collect();
-                target_bmask.extend(&phrasematch_bmask);
->>>>>>> 25108f6a
+                let mut target_bmask: FixedBitSet = node.bmask.clone();
+                target_bmask.union_with(&phrasematch.non_overlapping_indexes);
 
                 let child_node = binned_stackable(
                     &binned_phrasematches,
