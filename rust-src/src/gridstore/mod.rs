--- conflicted
+++ resolved
@@ -503,13 +503,6 @@
         let mut boundaries: Vec<_> = bins.values().cloned().collect();
         boundaries.push(phrases.len() as u32);
 
-<<<<<<< HEAD
-        builder.load_bin_boundaries(boundaries).expect("Unable to load bin boundaries");
-
-        builder.finish().unwrap();
-
-        let reader = GridStore::new(directory.path()).unwrap();
-=======
         builder_with_boundaries.load_bin_boundaries(boundaries).expect("Failed to load boundaries");
 
         builder_with_boundaries.finish().unwrap();
@@ -543,7 +536,6 @@
             + 1;
         (start as u32, end as u32)
     }
->>>>>>> 1bf25170
 
     #[test]
     fn prefix_make_bins() {
