--- conflicted
+++ resolved
@@ -647,18 +647,11 @@
                 non_overlapping_indexes: HashSet::new(),
                 weight: 1.,
                 match_keys: vec![MatchKeyWithId {
-<<<<<<< HEAD
-=======
                     id: 0,
->>>>>>> a741668f
                     key: MatchKey {
                         match_phrase: MatchPhrase::Range { start: range.0, end: range.1 },
                         lang_set: 1,
                     },
-<<<<<<< HEAD
-                    id: 0,
-=======
->>>>>>> a741668f
                 }],
                 mask: 1 << 0,
             };
