--- conflicted
+++ resolved
@@ -20,11 +20,8 @@
 failure = "0.1.5"
 smallvec = "0.6.10"
 rayon = "1.3.0"
-<<<<<<< HEAD
 fixedbitset = "0.3.0"
-=======
 generational-arena = "0.2.7"
->>>>>>> 25108f6a
 
 [dev-dependencies]
 tempfile = "3.0"
